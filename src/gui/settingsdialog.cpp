/*
 * Copyright (C) by Daniel Molkentin <danimo@owncloud.com>
 *
 * This program is free software; you can redistribute it and/or modify
 * it under the terms of the GNU General Public License as published by
 * the Free Software Foundation; version 2 of the License.
 *
 * This program is distributed in the hope that it will be useful, but
 * WITHOUT ANY WARRANTY; without even the implied warranty of MERCHANTABILITY
 * or FITNESS FOR A PARTICULAR PURPOSE. See the GNU General Public License
 * for more details.
 */

#include "settingsdialog.h"
#include "ui_settingsdialog.h"

#include "folderman.h"
#include "theme.h"
#include "generalsettings.h"
#include "networksettings.h"
#include "accountsettings.h"
#include "configfile.h"
#include "progressdispatcher.h"
#include "owncloudgui.h"
#include "protocolwidget.h"

#include <QLabel>
#include <QStandardItemModel>
#include <QStackedWidget>
#include <QPushButton>
#include <QDebug>
#include <QSettings>
#include <QToolBar>
#include <QLayout>

namespace {
  const char TOOLBAR_CSS[] =
    "QToolBar { background: white; margin: 0; padding: 0; border: none; border-bottom: 1px solid grey; spacing: 0; } "
    "QToolBar QToolButton { background: white; border: none; border-bottom: 1px solid grey; margin: 0; padding: 0; } "
    "QToolBar QToolButton:checked { background: %1; color: %2; }";
}

namespace OCC {

SettingsDialog::SettingsDialog(ownCloudGui *gui, QWidget *parent) :
    QDialog(parent)
    , _ui(new Ui::SettingsDialog)
    , _accountSettings(new AccountSettings)

{
    setWindowFlags(windowFlags() & ~Qt::WindowContextHelpButtonHint);
    _ui->setupUi(this);
    QToolBar *toolBar = new QToolBar;
    toolBar->setIconSize(QSize(32,32));
    QString highlightColor(palette().highlight().color().name());
    QString altBase(palette().alternateBase().color().name());
    toolBar->setStyleSheet(QString::fromAscii(TOOLBAR_CSS).arg(highlightColor).arg(altBase));
    toolBar->setToolButtonStyle(Qt::ToolButtonTextUnderIcon);
    layout()->setMenuBar(toolBar);

    // People perceive this as a Window, so also make Ctrl+W work
    QAction *closeWindowAction = new QAction(this);
    closeWindowAction->setShortcut(QKeySequence("Ctrl+W"));
    connect(closeWindowAction, SIGNAL(triggered()), SLOT(accept()));
    addAction(closeWindowAction);

    setObjectName("Settings"); // required as group for saveGeometry call

    setWindowTitle(Theme::instance()->appNameGUI());

    QIcon accountIcon(QLatin1String(":/mirall/resources/accounts.png"));
    QAction *accountAction = toolBar->addAction(accountIcon, tr("Account"));
    accountAction->setCheckable(true);
    _ui->stack->addWidget(_accountSettings);

    QIcon protocolIcon(QLatin1String(":/mirall/resources/activity.png"));
    _protocolAction = toolBar->addAction(protocolIcon, tr("Activity"));
    _protocolAction->setCheckable(true);
    ProtocolWidget *protocolWidget = new ProtocolWidget;
    _ui->stack->addWidget(protocolWidget);

    QIcon generalIcon(QLatin1String(":/mirall/resources/settings.png"));
    QAction *generalAction = toolBar->addAction(generalIcon, tr("General"));
    generalAction->setCheckable(true);
    GeneralSettings *generalSettings = new GeneralSettings;
    _ui->stack->addWidget(generalSettings);

    QIcon networkIcon(QLatin1String(":/mirall/resources/network.png"));
    QAction *networkAction = toolBar->addAction(networkIcon, tr("Network"));
    networkAction->setCheckable(true);
    NetworkSettings *networkSettings = new NetworkSettings;
    _ui->stack->addWidget(networkSettings);

    _actions.insert(accountAction, _accountSettings);
    _actions.insert(_protocolAction, protocolWidget);
    _actions.insert(generalAction, generalSettings);
    _actions.insert(networkAction, networkSettings);

    QActionGroup *group = new QActionGroup(this);
    group->addAction(accountAction);
    group->addAction(_protocolAction);
    group->addAction(generalAction);
    group->addAction(networkAction);
    group->setExclusive(true);
    connect(group, SIGNAL(triggered(QAction*)), SLOT(slotSwitchPage(QAction*)));

    connect( _accountSettings, SIGNAL(folderChanged()), gui, SLOT(slotFoldersChanged()));
    connect( _accountSettings, SIGNAL(accountIconChanged(QIcon)), SLOT(slotUpdateAccountIcon(QIcon)));
    connect( _accountSettings, SIGNAL(openFolderAlias(const QString&)),
             gui, SLOT(slotFolderOpenAction(QString)));

    connect( ProgressDispatcher::instance(), SIGNAL(progressInfo(QString, Progress::Info)),
             _accountSettings, SLOT(slotSetProgress(QString, Progress::Info)) );


    // default to Account
    accountAction->setChecked(true);

    QPushButton *closeButton = _ui->buttonBox->button(QDialogButtonBox::Close);
    connect(closeButton, SIGNAL(clicked()), SLOT(accept()));

    QAction *showLogWindow = new QAction(this);
    showLogWindow->setShortcut(QKeySequence("F12"));
    connect(showLogWindow, SIGNAL(triggered()), gui, SLOT(slotToggleLogBrowser()));
    addAction(showLogWindow);

<<<<<<< HEAD
    int iconSize = 32;
    QListWidget *listWidget = _ui->labelWidget;
    int spacing = 20;
    // reverse at least ~8 characters
    int effectiveWidth = fontMetrics().averageCharWidth() * 8 + iconSize + spacing;
    // less than ~16 characters, elide otherwise
    int maxWidth = fontMetrics().averageCharWidth() * 16 + iconSize + spacing;
    for (int i = 0; i < listWidget->count(); i++) {
        QListWidgetItem *item = listWidget->item(i);
        QFontMetrics fm(item->font());
        int curWidth = fm.width(item->text()) + iconSize + spacing;
        effectiveWidth = qMax(curWidth, effectiveWidth);
        if (curWidth > maxWidth) item->setToolTip(item->text());
    }
    effectiveWidth = qMin(effectiveWidth, maxWidth);
    listWidget->setFixedWidth(effectiveWidth);

    ConfigFile cfg;
=======
    MirallConfigFile cfg;
>>>>>>> 3f5887cc
    cfg.restoreGeometry(this);
}

SettingsDialog::~SettingsDialog()
{
    delete _ui;
}

void SettingsDialog::setGeneralErrors(const QStringList &errors)
{
    _accountSettings->setGeneralErrors(errors);
}

// close event is not being called here
void SettingsDialog::reject() {
    ConfigFile cfg;
    cfg.saveGeometry(this);
    QDialog::reject();
}

void SettingsDialog::accept() {
    ConfigFile cfg;
    cfg.saveGeometry(this);
    QDialog::accept();
}

void SettingsDialog::slotSwitchPage(QAction *action)
{
    _ui->stack->setCurrentWidget(_actions.value(action));
}

void SettingsDialog::showActivityPage()
{
    if (_protocolAction) {
        slotSwitchPage(_protocolAction);
    }
}


} // namespace OCC<|MERGE_RESOLUTION|>--- conflicted
+++ resolved
@@ -124,28 +124,7 @@
     connect(showLogWindow, SIGNAL(triggered()), gui, SLOT(slotToggleLogBrowser()));
     addAction(showLogWindow);
 
-<<<<<<< HEAD
-    int iconSize = 32;
-    QListWidget *listWidget = _ui->labelWidget;
-    int spacing = 20;
-    // reverse at least ~8 characters
-    int effectiveWidth = fontMetrics().averageCharWidth() * 8 + iconSize + spacing;
-    // less than ~16 characters, elide otherwise
-    int maxWidth = fontMetrics().averageCharWidth() * 16 + iconSize + spacing;
-    for (int i = 0; i < listWidget->count(); i++) {
-        QListWidgetItem *item = listWidget->item(i);
-        QFontMetrics fm(item->font());
-        int curWidth = fm.width(item->text()) + iconSize + spacing;
-        effectiveWidth = qMax(curWidth, effectiveWidth);
-        if (curWidth > maxWidth) item->setToolTip(item->text());
-    }
-    effectiveWidth = qMin(effectiveWidth, maxWidth);
-    listWidget->setFixedWidth(effectiveWidth);
-
     ConfigFile cfg;
-=======
-    MirallConfigFile cfg;
->>>>>>> 3f5887cc
     cfg.restoreGeometry(this);
 }
 
