--- conflicted
+++ resolved
@@ -377,26 +377,11 @@
 #endif
 }
 
-<<<<<<< HEAD
 void Utility::crash()
 {
     volatile int* a = (int*)(NULL);
     *a = 1;
 }
-
-void Utility::winShellChangeNotify( const QString& path )
-{
-#ifdef Q_OS_WIN
-    SHChangeNotify(SHCNE_UPDATEITEM, SHCNF_PATH | SHCNF_FLUSHNOWAIT,
-                   reinterpret_cast<const wchar_t *>(QDir::toNativeSeparators(path).utf16()), NULL );
-#else
-    Q_UNUSED(path);
-    qDebug() << Q_FUNC_INFO << " is not implemented on non Windows systems.";
-#endif
-}
-
-=======
->>>>>>> 7b4be209
 
 static const char STOPWATCH_END_TAG[] = "_STOPWATCH_END";
 
