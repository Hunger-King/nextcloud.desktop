--- conflicted
+++ resolved
@@ -203,15 +203,9 @@
                               CSYNC_FTW_TYPE_FILE);
     assert_int_equal(rc, 0);
 
-<<<<<<< HEAD
-  /* the instruction should be set to new  */
-  st = c_rbtree_node_data(csync->local.tree->root);
-  fail_unless(st->instruction == CSYNC_INSTRUCTION_EVAL, "instruction is %s", csync_instruction_str(st->instruction));
-=======
     /* the instruction should be set to new  */
     st = c_rbtree_node_data(csync->local.tree->root);
     assert_int_equal(st->instruction, CSYNC_INSTRUCTION_NONE);
->>>>>>> 14f03e0e
 
     /* set the instruction to UPDATED that it gets written to the statedb */
     st->instruction = CSYNC_INSTRUCTION_UPDATED;
